#!/usr/bin/env python
import os.path, sys
sys.path.insert(0, os.path.abspath(os.path.join(os.path.dirname(__file__), "..")))
import argparse

import cv2
from networkx.algorithms import bipartite
import numpy as np

from opensfm import dataset
from opensfm import features
from opensfm import io
from opensfm import reconstruction as rc


def opencv_calibration_matrix(width, height, focal):
    '''Calibration matrix as used by OpenCV and PMVS
    '''
    f = focal * max(width, height)
    return np.matrix([[f, 0, 0.5 * (width - 1)],
                      [0, f, 0.5 * (height - 1)],
                      [0, 0, 1.0]])


# Prepare OpenSfM output for dense reconstruction with PMVS

if __name__ == "__main__":
    parser = argparse.ArgumentParser(
        description='Convert output from OpenSfM to PMVS')
    parser.add_argument('dataset', help='path to the dataset to be processed')
    parser.add_argument('--output', help='output pmvs directory')
    args = parser.parse_args()

    data = dataset.DataSet(args.dataset)
    if args.output:
        base_output_path = args.output
    else:
        base_output_path = os.path.join(data.data_path, 'pmvs')

    print "Converting dataset [%s] to PMVS dir [%s]" % (
        data.data_path, base_output_path)

    io.mkdir_p(base_output_path)

    # load tracks for vis.dat
<<<<<<< HEAD
    try:
        graph = data.load_tracks_graph()
        tracks, images = tracks_and_images(graph)
        image_graph = bipartite.weighted_projected_graph(graph, images)
        use_vis_data = True
    except IOError:
        use_vis_data = False
=======
    graph = data.load_tracks_graph()
    tracks, images = rc.tracks_and_images(graph)
    image_graph = bipartite.weighted_projected_graph(graph, images)
>>>>>>> a20b631f

    reconstructions = data.load_reconstruction()
    for h, reconstruction in enumerate(reconstructions):
        print "Reconstruction", h
        output_path = os.path.join(base_output_path, "recon%d" % h)
        io.mkdir_p(output_path)
        io.mkdir_p(os.path.join(output_path, "visualize"))
        io.mkdir_p(os.path.join(output_path, "txt"))
        io.mkdir_p(os.path.join(output_path, "models"))

        shot_index = {image: i for i, image in enumerate(reconstruction.shots)}

        fvis = open(os.path.join(output_path, "vis.dat"), "w")
        fvis.write("VISDATA\n")
        fvis.write("%d\n" % len(shot_index))

        for image, i in shot_index.items():
            shot = reconstruction.shots[image]
            base = "%08d" % i
            print "Image:", image, base

<<<<<<< HEAD
            #### vis.dat for this image
            if use_vis_data:
                adj_indices = []
                for adj_image in image_graph[image]:
                    weight = image_graph[image][adj_image]["weight"]
                    if weight > 0 and adj_image in shot_index:
                        adj_indices.append(shot_index[adj_image])

                num_covisible = len(adj_indices)
                fvis.write("%d " % i)
                fvis.write("%d " % num_covisible)
                for ai in adj_indices:
                    fvis.write("%d " % ai)
                fvis.write("\n")
=======
            # vis.dat for this image
            adj_indices = []
            for adj_image in image_graph[image]:
                weight = image_graph[image][adj_image]["weight"]
                if weight > 0 and adj_image in shot_index:
                    adj_indices.append(shot_index[adj_image])

            num_covisible = len(adj_indices)
            fvis.write("%d " % i)
            fvis.write("%d " % num_covisible)
            for ai in adj_indices:
                fvis.write("%d " % ai)
            fvis.write("\n")
>>>>>>> a20b631f

            # radially undistort the original image
            original_image = data.image_as_array(image)[:, :, ::-1]
            camera = shot.camera
            original_h, original_w = original_image.shape[:2]
            K = opencv_calibration_matrix(original_w, original_h, camera.focal)
            distortion = np.array([camera.k1, camera.k2, 0, 0])
            undistorted_image = cv2.undistort(original_image, K, distortion)

            # resize and save the undistorted to visualize/%08d.jpg
            resized_image = features.resized_image(undistorted_image, data.config)
            new_image_path = os.path.join(output_path, "visualize", base + ".jpg")
            cv2.imwrite(new_image_path, resized_image)

            # write camera projection matrix to txt/%08d.txt
            resized_h, resized_w = resized_image.shape[:2]
            resized_K = opencv_calibration_matrix(resized_w, resized_h, camera.focal)
            P = resized_K * shot.pose.get_Rt()

            new_txt = os.path.join(output_path, "txt", base + ".txt")
            with open(new_txt, "w") as f:
                f.write("CONTOUR\n")
                np.savetxt(f, P, '%f')

        fvis.close()

        # options.txt
        with open(os.path.join(output_path, "pmvs_options.txt"), "w") as f:
            f.write("level 1\n")
            f.write("csize 2\n")
            f.write("threshold 0.7\n")
            f.write("wsize 7\n")
            f.write("minImageNum 3\n")
            f.write("CPU 8\n")
            f.write("setEdge 0\n")
            f.write("useBound 0\n")
            f.write("useVisData {}\n".format(int(use_vis_data)))
            f.write("sequence -1\n")
            f.write("timages -1 0 %d\n" % len(shot_index))
            f.write("oimages 0\n")<|MERGE_RESOLUTION|>--- conflicted
+++ resolved
@@ -43,19 +43,13 @@
     io.mkdir_p(base_output_path)
 
     # load tracks for vis.dat
-<<<<<<< HEAD
     try:
         graph = data.load_tracks_graph()
-        tracks, images = tracks_and_images(graph)
+        tracks, images = rc.tracks_and_images(graph)
         image_graph = bipartite.weighted_projected_graph(graph, images)
         use_vis_data = True
     except IOError:
         use_vis_data = False
-=======
-    graph = data.load_tracks_graph()
-    tracks, images = rc.tracks_and_images(graph)
-    image_graph = bipartite.weighted_projected_graph(graph, images)
->>>>>>> a20b631f
 
     reconstructions = data.load_reconstruction()
     for h, reconstruction in enumerate(reconstructions):
@@ -77,8 +71,7 @@
             base = "%08d" % i
             print "Image:", image, base
 
-<<<<<<< HEAD
-            #### vis.dat for this image
+            # vis.dat for this image
             if use_vis_data:
                 adj_indices = []
                 for adj_image in image_graph[image]:
@@ -92,21 +85,6 @@
                 for ai in adj_indices:
                     fvis.write("%d " % ai)
                 fvis.write("\n")
-=======
-            # vis.dat for this image
-            adj_indices = []
-            for adj_image in image_graph[image]:
-                weight = image_graph[image][adj_image]["weight"]
-                if weight > 0 and adj_image in shot_index:
-                    adj_indices.append(shot_index[adj_image])
-
-            num_covisible = len(adj_indices)
-            fvis.write("%d " % i)
-            fvis.write("%d " % num_covisible)
-            for ai in adj_indices:
-                fvis.write("%d " % ai)
-            fvis.write("\n")
->>>>>>> a20b631f
 
             # radially undistort the original image
             original_image = data.image_as_array(image)[:, :, ::-1]
